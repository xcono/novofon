--- conflicted
+++ resolved
@@ -3,11 +3,11 @@
     title: Изменение  состояния отчета
     version: 1.0.0
     description: Изменение состояния отчета
+    description: Изменение состояния отчета
 paths:
     /set.report_state:
         post:
             summary: Изменение  состояния отчета
-<<<<<<< HEAD
             description: |-
                 Изменение состояния отчета
 
@@ -170,9 +170,6 @@
                                 - id
                                 - method
                                 - params
-=======
-            description: Изменение состояния отчета
->>>>>>> 51c9479b
             responses:
                 "200":
                     description: Successful response
